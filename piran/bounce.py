--- conflicted
+++ resolved
@@ -135,15 +135,12 @@
             new_magpoint.flux_density / self.__equatorial_magpoint.flux_density
         )
 
-<<<<<<< HEAD
         # Round num to 1 if it's slightly above 1, otherwise keep the original value
         is_close_to_one = math.isclose(num, 1, abs_tol=abs_tol)
         num = min(num, 1.0 if is_close_to_one else num) << num.unit
 
         pitch_angle = np.arcsin(num)
 
-        return pitch_angle
-=======
         return pitch_angle
 
     @u.quantity_input
@@ -223,5 +220,4 @@
             pitch_angle
         )
 
-        return factor
->>>>>>> be968300
+        return factor