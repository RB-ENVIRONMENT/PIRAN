--- conflicted
+++ resolved
@@ -41,7 +41,8 @@
         assert math.isclose(self.cpdr.gamma, 2.956951183)
         assert math.isclose(self.cpdr.rel_velocity.value, 2.82128455e08)  # m/s
         assert math.isclose(self.cpdr.v_par.value, 2.81054871e08)  # m/s
-<<<<<<< HEAD
+        assert math.isclose(self.cpdr.omega_lc.value, 7470.0276, rel_tol=1e-6)  # rad/s
+        assert math.isclose(self.cpdr.omega_uc.value, 34362.127, rel_tol=1e-6)  # rad/s
         assert math.isclose(self.cpdr.momentum.value, 7.5994128855e-22)  # kg*m/s
         assert math.isclose(self.cpdr.p_par.value, 7.5704948251e-22)  # kg*m/s
         assert math.isclose(self.cpdr.p_perp.value, 6.6233247448e-23)  # kg*m/s
@@ -51,13 +52,11 @@
         assert self.cpdr.alpha.unit == u.rad
         assert self.cpdr.rel_velocity.unit == u.m / u.s
         assert self.cpdr.v_par.unit == u.m / u.s
+        assert self.cpdr.omega_lc.unit == u.rad / u.s
+        assert self.cpdr.omega_uc.unit == u.rad / u.s
         assert self.cpdr.momentum.unit == u.kg * u.m / u.s
         assert self.cpdr.p_par.unit == u.kg * u.m / u.s
         assert self.cpdr.p_perp.unit == u.kg * u.m / u.s
-=======
-        assert math.isclose(self.cpdr.omega_lc.value, 7470.0276, rel_tol=1e-6)  # rad/s
-        assert math.isclose(self.cpdr.omega_uc.value, 34362.127, rel_tol=1e-6)  # rad/s
->>>>>>> aeb13496
 
         # Eval gaussian at mean
         wave_freqs_eval1 = self.cpdr.wave_freqs.eval(20916.08 * (u.rad / u.s))
