"""
Defines the Cpdr class.
"""

import sympy as sym
import astropy.constants as const

<<<<<<< HEAD
from typing import Sequence
from particles import Particles
from gauss import Gaussian
from mag_field import MagField
=======
import piran.timing as timing
>>>>>>> 5e8e46df


class Cpdr:
    """
    A class for manipulation of the cold plasma dispersion relation.

<<<<<<< HEAD
    Parameters
    ----------
    particles : ParticleListLike
        A sequence of physical particles comprising our plasma.
        See: [ParticleListLike](https://docs.plasmapy.org/en/stable/api/plasmapy.particles.particle_collections.ParticleListLike.html#particlelistlike).
    wave_angles : Gaussian
        Wave normal angles.
    wave_freqs : Gaussian
        Wave frequencies.
    mag_field : MagField
        Magnetic field.
    resonances : Sequence[int]
        Resonances.
=======
    Creating an instance of this class will immediately generate a symbolic
    representation for the cpdr as a biquadratic function in the wave number ``k``,
    which can take some time!

    Parameters
    ----------
    num_particles : int
        The total number of particle species in the plasma being considered.
        e.g. for proton-electron plasma, ``num_particles=2``.
>>>>>>> 5e8e46df
    """

    def __init__(
        self,
        particles: Particles,
        wave_angles: Gaussian,
        wave_freqs: Gaussian,
        mag_field: MagField,
        resonances: Sequence[int],
    ) -> None:  # numpydoc ignore=GL08
        self._particles = particles
        self._wave_angles = wave_angles
        self._wave_freqs = wave_freqs
        self._mag_field = mag_field
        self._resonances = resonances

        # Dict of symbols used throughout these funcs
        self._syms = self._generate_syms()

        # cpdr as a biquadratic polynomial in k, generated on request.
        self._poly_k = None

        # cpdr x resonant condition as a polynomial in omega, generated on request.
        self._resonant_poly_omega = None

    def _generate_syms(self):
        """
        Generate the symbols used in other class methods.

        Returns
        -------
        dict
            A dict of `key : value` pairs containing common symbols that can be
            retrieved and used by other class methods.
        """
        # Use this for indexing w.r.t. particle species
        i = sym.Idx("i", len(self._particles.all))

        # Particle gyrofrequency
        Omega = sym.IndexedBase("Omega")
        Omega_i = Omega[i]

        # Particle plasma frequency
        omega_p = sym.IndexedBase("omega_p")
        omega_p_i = omega_p[i]

        # We're also going to need some additional symbols for the timebeing.
        # TODO: Replace all of these with constant values / input params?
        v_par, psi, n, gamma = sym.symbols("v_par, psi, n, gamma")

        # These are our remaining 'top-level' symbols
        omega, X, k = sym.symbols("omega, X, k")

        # A quick note on indexed objects in sympy.
        # https://docs.sympy.org/latest/modules/tensor/indexed.html
        #
        # sympy offers three classes for working with an indexed object:
        #
        # - Idx         : an integer index
        # - IndexedBase : the base or stem of an indexed object
        # - Indexed     : a mathematical object with indices
        #
        # Perhaps counterintuitively, it is the combination of an Idx and an IndexedBase
        # that are used to create the 'larger' Indexed object.
        #
        # The `.base` and `.indices` methods provide access to the IndexedBase and Idx
        # associated with an Indexed object.
        #
        # When propagating symbols outside of this function, we will keep track of the
        # Indexed object only since this contains the 'totality' of the information.

        # Add all newly-defined symbols to a dictionary to be returned by this function.
        return {
            s.name: s for s in (omega, X, k, Omega_i, omega_p_i, v_par, psi, n, gamma)
        }

    def _generate_poly_in_k(self):
        """
        Generate baseline cpdr as a biquadratic polynomial in k.

        Returns
        -------
        symp.polys.polytools.Poly
            A biquadratic polynomial in `k`.

        dict
            A dict of `key : value` pairs containing symbol information for the
            polynomial.

        See Also
        --------
        as_poly_in_k : For further details.
        """
        ### SYMBOL RETRIEVAL

        # CPDR variables
        omega = self._syms["omega"]
        X = self._syms["X"]
        k = self._syms["k"]

        # Gyrofrequencies
        Omega_i = self._syms["Omega[i]"]

        # Plasma frequencies
        omega_p_i = self._syms["omega_p[i]"]

        # Grab the index associated with our Indexed object Omega_i
        # NOTE: This is the same as is used by omega_p_i
        idx = Omega_i.indices[0]

        # Define this for convenient use with Sympy products / summations
        PS_RANGE = (idx, idx.lower, idx.upper)

        ### SYMBOLIC STIX PARAMETERS

        # Use sym.summation (rather than sym.Sum) to force expansion of the sum.
        # We could delay this until later (beyond the scope of this function, even)
        # using a combination of sym.Sum and .doit() but would need to be careful.
        # e.g. if self._poly_k contains unevaluated sums, calling .doit() on each coeff
        # individually works fine, but self._poly_k.as_expr().doit() can get stuck.
        # Why? Dunno...
        R = 1 - sym.summation((omega_p_i**2) / (omega * (omega + Omega_i)), PS_RANGE)
        L = 1 - sym.summation((omega_p_i**2) / (omega * (omega - Omega_i)), PS_RANGE)
        P = 1 - sym.summation((omega_p_i**2) / (omega**2), PS_RANGE)
        S = (R + L) / 2

        ### SYMBOLIC COMPONENTS OF BIQUADRATIC POLYNOMIAL IN k

        # CPDR = A*mu**4 - B*mu**2 + C where mu = c*k/omega
        #
        # We previously used sym.simplify here which made later calls to sym.as_poly
        # much more efficient. We are no longer doing this because:
        # - sym.simplify can be a little slow.
        # - sym.as_poly can be *really* slow in any case (e.g. never returning?)
        #
        # We also tried using other more 'concrete' funcs (e.g. factor, powsimp)
        # instead of simplify, but none seemed to produce a result as compact as
        # simplify (which, as per the source code, does a lot more than just calling
        # other public Sympy funcs in sequence).
        #
        # So, rather than using sym.simplify and sym.as_poly we now:
        # - Leave things unsimplified where possible
        # - Rely on sym.Poly.from_list, which is a bit more restrictive but much
        #   more reliable than sym.as_poly.
        #
        # TODO: I don't like using `.value` here - too many symbols still present.
        # Can we move the substitution of c to somewhere further along?...
        # It's a shame we can't provide units for symbols to check consistency.
        A = (S * (X**2) + P) * ((const.c.value / omega) ** 4)
        B = (R * L * (X**2) + P * S * (2 + (X**2))) * ((const.c.value / omega) ** 2)
        C = P * R * L * (1 + (X**2))

        # Return cpdr as a biquadratic polynomial in k.
        return sym.Poly.from_list([A, 0, -B, 0, C], k)

    def as_poly_in_k(self):  # numpydoc ignore=RT05
        """
        Retrieve baseline cpdr as a biquadratic polynomial in ``k``.

        As a function in the wave refractive index ``mu = c*k/omega``, the cpdr has the
        form ``A*mu**4 - B*mu**2 + C`` in which ``A``, ``B``, and ``C`` are themselves
        composed of several symbolic variables.

        We skip the intermediary representation in ``mu`` and return this as a sympy
        Polynomial in ``k`` for convenience.

        This baseline cpdr is generated when the ``Cpdr`` object is first created and is
        stored in memory.

        Returns
        -------
        symp.polys.polytools.Poly
            A biquadratic polynomial in ``k``.

        dict
            A dict of ``key : value`` pairs, in which:

            - each ``value`` corresponds to a symbol used somewhere in our polynomial,
            - the ``key`` is given by the name/label for that symbol.

            A 'symbol' in this case refers to either a ``sympy.core.symbol.Symbol``
            object or a ``sympy.tensor.indexed.Indexed`` object
            (for objects with indices).

            The symbols stored in this dict are:

            ============== ===== ===================================
            Symbol         Units Description
            ============== ===== ===================================
            ``X``          None  ``tan(psi)`` for wave angle ``psi``
            ``Omega[i]``   rad/s Particle gyrofrequencies
            ``omega_p[i]`` rad/s Particle plasma frequencies
            ``omega``      rad/s Wave frequency
            ``k``          1/m   Wave number
            ============== ===== ===================================
        """
        if self._poly_k is None:
            self._poly_k = self._generate_poly_in_k()

        return self._poly_k, self._syms

    def as_resonant_poly_in_omega(self):  # numpydoc ignore=RT05
        """
        Retrieve resonant cpdr as a polynomial in ``omega``.

        As described by Glauert [1]_ in paragraph 17:

            For any given value of ``X``, we substitute ``k_par`` from the resonance
            condition into the dispersion relation to obtain a polynomial expression
            for the frequency ``omega``.

        This function returns that polynomial expression for ``omega``. The polynomial
        is generated once on the first call to this func and then stored in memory for
        immediate retrieval in subsequent calls.

        The order of the polynomial is equal to ``6 + (2 * num_particles)``.

        .. [1] Glauert, S. A., and R. B. Horne (2005),
           Calculation of pitch angle and energy diffusion coefficients with the PADIE
           code, J. Geophys. Res., 110, A04206, `doi:10.1029/2004JA010851
           <https://doi.org/10.1029/2004JA010851>`_.

        Returns
        -------
        symp.polys.polytools.Poly
            A polynomial in ``omega``.

        dict
            A dict of ``key : value`` pairs, in which:

            - each ``value`` corresponds to a symbol used somewhere in our polynomial,
            - the ``key`` is given by the name/label for that symbol.

            A 'symbol' in this case refers to either a ``sympy.core.symbol.Symbol``
            object or a ``sympy.tensor.indexed.Indexed`` object
            (for objects with indices).

            The symbols stored in this dict are:

            ============== ===== =======================================
            Symbol         Units Description
            ============== ===== =======================================
            ``X``          None  ``tan(psi)`` for wave angle ``psi``
            ``Omega[i]``   rad/s Particle gyrofrequencies
            ``omega_p[i]`` rad/s Particle plasma frequencies
            ``omega``      rad/s Wave frequency
            ``k``          1/m   Wave number
            ``n``          None  Cyclotron resonance
            ``v_par``      m/s   Parallel component of particle velocity
            ``gamma``      None  Lorentz factor
            ``psi``        rad   Wave normal angle
            ============== ===== =======================================
        """
        if self._resonant_poly_omega is None:
            self._resonant_poly_omega = self._generate_resonant_poly_in_omega()

        return self._resonant_poly_omega, self._syms

    def _generate_resonant_poly_in_omega(self):
        """
        Generate resonant cpdr as a polynomial in ``omega``.

        Returns
        -------
        symp.polys.polytools.Poly
            A polynomial in ``omega``.

        See Also
        --------
        as_resonant_poly_in_omega : For further details.
        """
        # To retrieve cpdr as a polynomial function in omega, we need to:
        # - Rewrite mu in terms of omega only (not k) by using the resonance condition
        # - Multiply by MULTIPLICATION_FACTOR to remove all traces of omega from the
        #   denominator of any coefficients.

        ### SYMBOL RETRIEVAL

        # CPDR variables (minus k, which gets subbed out)
        omega = self._syms["omega"]
        X = self._syms["X"]

        # Gyrofrequencies
        Omega_i = self._syms["Omega[i]"]
        Omega = Omega_i.base

        # Plasma frequencies
        omega_p_i = self._syms["omega_p[i]"]
        omega_p = omega_p_i.base

        # Grab the index associated with our Indexed object Omega_i
        # NOTE: This is the same as is used by omega_p_i
        idx = Omega_i.indices[0]

        # We're also going to need the following for the resonance condition
        n = self._syms["n"]
        v_par = self._syms["v_par"]
        psi = self._syms["psi"]
        gamma = self._syms["gamma"]

        ### PROCEDURE

        # Define this for convenient use with Sympy products / summations
        PS_RANGE = (idx, idx.lower, idx.upper)

        # To obtain a polynomial in `omega`, we need to remove `omega` from the
        # denominator of each term in the Stix parameters.
        # We do this by multiplying each Stix param by the lowest common multiple of
        # all the denominators used in the parameter.

        # For P this is easy: we just multiply by `omega**2`
        P = omega**2 - sym.summation(omega_p_i**2, PS_RANGE)

        # For S, R, and L we multiply by the following...
        #
        # NOTE: these correspond to the 'constant' (1) part of the parameter prior
        # to multiplication; we add on the 'summation' part of the parameter below.
        S = sym.product((omega + Omega_i) * (omega - Omega_i), PS_RANGE)
        R = omega * sym.product(omega + Omega_i, PS_RANGE)
        L = omega * sym.product(omega - Omega_i, PS_RANGE)

        # ...which results in a product nested within the summation part of the
        # parameter. The indices for the summation and the product both run over all
        # particles within the plasma, *except that* the index on the product skips the
        # current index being used in the summation. Sympy isn't designed to handle this
        # kind of complexity, so we need to implement this ourselves.
        #
        # NOTE: Sympy expressions are immutable so updates to S, S_i etc. in the below
        # do not actually modify variables 'in-place'. Hopefully this isn't costly.
        for j in range(idx.lower, idx.upper + 1):
            S_i = 1
            R_i = 1
            L_i = 1
            for i in range(idx.lower, idx.upper + 1):
                if i == j:
                    continue
                S_i *= (omega + Omega[i]) * (omega - Omega[i])
                R_i *= omega + Omega[i]
                L_i *= omega - Omega[i]
            S -= (omega_p[j] ** 2) * S_i
            R -= (omega_p[j] ** 2) * R_i
            L -= (omega_p[j] ** 2) * L_i

        # Ultimately, all terms in the cpdr need to be multiplied by a common factor.
        # That common factor is the lowest common multiple of all of the above,
        # multiplied further by `omega**4` to account for the `omega` in the denominator
        # of `mu`. That is:
        #
        # (omega ** 6) * sym.Product(
        #     (omega + Omega_i) * (omega - Omega_i), (idx, idx.lower, idx.upper)
        # )
        #
        # Each term in A, B, C needs to be adjusted to account for this, giving...

        A = (omega**2) * S * (X**2) + sym.product(
            (omega + Omega_i) * (omega - Omega_i), PS_RANGE
        ) * P
        B = (omega**2) * (R * L * (X**2) + P * S * (2 + (X**2)))
        C = (omega**2) * (P * R * L * (1 + (X**2)))

        # Substitute k for the resonance condition, as given by Eq 5 in Lyons 1974b.
        # Note that we are also using `k = k_par * cos(psi)` here, 'losing' the sign
        # of `k_par` in the process since `k` >= 0 by defn and `cos(psi)` >= 0 for
        # `psi` in [0, 90]. If we need to determine the sign of `k_par` again at any
        # point in the future, we can do so by (re)checking the resonance condition.
        k_res = (omega - n * Omega[0] / gamma) / (v_par * sym.cos(psi))
        ck = const.c.value * k_res

        # Return a polynomial in omega.
        # NOTE: This uses .as_poly which can be painfully slow for large expressions.
        # The hope is that the procedure above will result in an expression that is
        # almost already in polynomial form, allowing this Sympy func to perform well.

        return (A * ck**4 - B * ck**2 + C).as_poly(omega)<|MERGE_RESOLUTION|>--- conflicted
+++ resolved
@@ -5,21 +5,16 @@
 import sympy as sym
 import astropy.constants as const
 
-<<<<<<< HEAD
 from typing import Sequence
 from particles import Particles
 from gauss import Gaussian
 from mag_field import MagField
-=======
-import piran.timing as timing
->>>>>>> 5e8e46df
 
 
 class Cpdr:
     """
     A class for manipulation of the cold plasma dispersion relation.
 
-<<<<<<< HEAD
     Parameters
     ----------
     particles : ParticleListLike
@@ -33,17 +28,6 @@
         Magnetic field.
     resonances : Sequence[int]
         Resonances.
-=======
-    Creating an instance of this class will immediately generate a symbolic
-    representation for the cpdr as a biquadratic function in the wave number ``k``,
-    which can take some time!
-
-    Parameters
-    ----------
-    num_particles : int
-        The total number of particle species in the plasma being considered.
-        e.g. for proton-electron plasma, ``num_particles=2``.
->>>>>>> 5e8e46df
     """
 
     def __init__(
