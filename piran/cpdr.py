"""
Defines the Cpdr class.
"""

import sympy as sym
import astropy.constants as const

import piran.timing as timing


class Cpdr:
    """
    A class for manipulation of the cold plasma dispersion relation.

    Creating an instance of this class will immediately generate a symbolic
    representation for the cpdr as a biquadratic function in the wave number ``k``,
    which can take some time!

    Parameters
    ----------
    num_particles : int
        The total number of particle species in the plasma being considered.
        e.g. for proton-electron plasma, ``num_particles=2``.
    """

    @timing.timing
    def __init__(self, num_particles):  # numpydoc ignore=GL08
        # TODO: Replace 'num_particles' param with a tuple of Plasmapy Particles
        # (including charge, mass, etc.)
        self._num_particles = num_particles

        # Dict of symbols used throughout these funcs
        self._syms = self._generate_syms()

        # cpdr as a biquadratic polynomial in k, generated on request.
        self._poly_k = None

        # cpdr x resonant condition as a polynomial in omega, generated on request.
        self._resonant_poly_omega = None

<<<<<<< HEAD
    def _generate_poly_in_k(self):
        """
        Generate baseline cpdr as a biquadratic polynomial in ``k``.

        Returns
        -------
        symp.polys.polytools.Poly
            A biquadratic polynomial in ``k``.

        dict
            A dict of ``key : value`` pairs containing symbol information for the
            polynomial.

        See Also
        --------
        as_poly_in_k : For further details.
        """
        ### SYMBOL DEFINITIONS

=======
    def _generate_syms(self):  # numpydoc ignore=GL08
>>>>>>> 2f3f8314
        # Use this for indexing w.r.t. particle species
        i = sym.Idx("i", self._num_particles)

        # Particle gyrofrequency
        Omega = sym.IndexedBase("Omega")
        Omega_i = Omega[i]

        # Particle plasma frequency
        omega_p = sym.IndexedBase("omega_p")
        omega_p_i = omega_p[i]

        # We're also going to need some additional symbols for the timebeing.
        # TODO: Replace all of these with constant values / input params?
        v_par, psi, n, gamma = sym.symbols("v_par, psi, n, gamma")

        # These are our remaining 'top-level' symbols
        omega, X, k = sym.symbols("omega, X, k")

        # A quick note on indexed objects in sympy.
        # https://docs.sympy.org/latest/modules/tensor/indexed.html
        #
        # sympy offers three classes for working with an indexed object:
        #
        # - Idx         : an integer index
        # - IndexedBase : the base or stem of an indexed object
        # - Indexed     : a mathematical object with indices
        #
        # Perhaps counterintuitively, it is the combination of an Idx and an IndexedBase
        # that are used to create the 'larger' Indexed object.
        #
        # The `.base` and `.indices` methods provide access to the IndexedBase and Idx
        # associated with an Indexed object.
        #
        # When propagating symbols outside of this function, we will keep track of the
        # Indexed object only since this contains the 'totality' of the information.

        # Add all newly-defined symbols to a dictionary to be returned by this function.
        return {
            s.name: s for s in (omega, X, k, Omega_i, omega_p_i, v_par, psi, n, gamma)
        }

    def _generate_poly_in_k(self):
        """
        Generate baseline cpdr as a biquadratic polynomial in k.

        Returns
        -------
        symp.polys.polytools.Poly
            A biquadratic polynomial in `k`.

        dict
            A dict of `key : value` pairs containing symbol information for the
            polynomial.

        See Also
        --------
        as_poly_in_k : For further details.
        """
        ### SYMBOL RETRIEVAL

        # CPDR variables
        omega = self._syms["omega"]
        X = self._syms["X"]
        k = self._syms["k"]

        # Gyrofrequencies
        Omega_i = self._syms["Omega[i]"]

        # Plasma frequencies
        omega_p_i = self._syms["omega_p[i]"]

        # Grab the index associated with our Indexed object Omega_i
        # NOTE: This is the same as is used by omega_p_i
        idx = Omega_i.indices[0]

        # Define this for convenient use with Sympy products / summations
        PS_RANGE = (idx, idx.lower, idx.upper)

        ### SYMBOLIC STIX PARAMETERS

        # Use sym.summation (rather than sym.Sum) to force expansion of the sum.
        # We could delay this until later (beyond the scope of this function, even)
        # using a combination of sym.Sum and .doit() but would need to be careful.
        # e.g. if self._poly_k contains unevaluated sums, calling .doit() on each coeff
        # individually works fine, but self._poly_k.as_expr().doit() can get stuck.
        # Why? Dunno...
        R = 1 - sym.summation((omega_p_i**2) / (omega * (omega + Omega_i)), PS_RANGE)
        L = 1 - sym.summation((omega_p_i**2) / (omega * (omega - Omega_i)), PS_RANGE)
        P = 1 - sym.summation((omega_p_i**2) / (omega**2), PS_RANGE)
        S = (R + L) / 2

        ### SYMBOLIC COMPONENTS OF BIQUADRATIC POLYNOMIAL IN k

        # CPDR = A*mu**4 - B*mu**2 + C where mu = c*k/omega
        #
        # We previously used sym.simplify here which made later calls to sym.as_poly
        # much more efficient. We are no longer doing this because:
        # - sym.simplify can be a little slow.
        # - sym.as_poly can be *really* slow in any case (e.g. never returning?)
        #
        # We also tried using other more 'concrete' funcs (e.g. factor, powsimp)
        # instead of simplify, but none seemed to produce a result as compact as
        # simplify (which, as per the source code, does a lot more than just calling
        # other public Sympy funcs in sequence).
        #
        # So, rather than using sym.simplify and sym.as_poly we now:
        # - Leave things unsimplified where possible
        # - Rely on sym.Poly.from_list, which is a bit more restrictive but much
        #   more reliable than sym.as_poly.
        #
        # TODO: I don't like using `.value` here - too many symbols still present.
        # Can we move the substitution of c to somewhere further along?...
        # It's a shame we can't provide units for symbols to check consistency.
        A = (S * (X**2) + P) * ((const.c.value / omega) ** 4)
        B = (R * L * (X**2) + P * S * (2 + (X**2))) * ((const.c.value / omega) ** 2)
        C = P * R * L * (1 + (X**2))

        # Return cpdr as a biquadratic polynomial in k.
        return sym.Poly.from_list([A, 0, -B, 0, C], k)

    def as_poly_in_k(self):  # numpydoc ignore=RT05
        """
        Retrieve baseline cpdr as a biquadratic polynomial in ``k``.

        As a function in the wave refractive index ``mu = c*k/omega``, the cpdr has the
        form ``A*mu**4 - B*mu**2 + C`` in which ``A``, ``B``, and ``C`` are themselves
        composed of several symbolic variables.

        We skip the intermediary representation in ``mu`` and return this as a sympy
        Polynomial in ``k`` for convenience.

        This baseline cpdr is generated when the ``Cpdr`` object is first created and is
        stored in memory.

        Returns
        -------
        symp.polys.polytools.Poly
            A biquadratic polynomial in ``k``.

        dict
            A dict of ``key : value`` pairs, in which:

            - each ``value`` corresponds to a symbol used somewhere in our polynomial,
            - the ``key`` is given by the name/label for that symbol.

            A 'symbol' in this case refers to either a ``sympy.core.symbol.Symbol``
            object or a ``sympy.tensor.indexed.Indexed`` object
            (for objects with indices).

            The symbols stored in this dict are:

            ============== ===== ===================================
            Symbol         Units Description
            ============== ===== ===================================
            ``X``          None  ``tan(psi)`` for wave angle ``psi``
            ``Omega[i]``   rad/s Particle gyrofrequencies
            ``omega_p[i]`` rad/s Particle plasma frequencies
            ``omega``      rad/s Wave frequency
            ``k``          1/m   Wave number
            ============== ===== ===================================
        """
        if self._poly_k is None:
            self._poly_k = self._generate_poly_in_k()

        return self._poly_k, self._syms

    def as_resonant_poly_in_omega(self):  # numpydoc ignore=RT05
        """
        Retrieve resonant cpdr as a polynomial in ``omega``.

        As described by Glauert [1]_ in paragraph 17:

            For any given value of ``X``, we substitute ``k_par`` from the resonance
            condition into the dispersion relation to obtain a polynomial expression
            for the frequency ``omega``.

        This function returns that polynomial expression for ``omega``. The polynomial
        is generated once on the first call to this func and then stored in memory for
        immediate retrieval in subsequent calls.

        The order of the polynomial is equal to ``6 + (2 * num_particles)``.

        .. [1] Glauert, S. A., and R. B. Horne (2005),
           Calculation of pitch angle and energy diffusion coefficients with the PADIE
           code, J. Geophys. Res., 110, A04206, doi:10.1029/2004JA010851.

        Returns
        -------
        symp.polys.polytools.Poly
            A polynomial in ``omega``.

        dict
            A dict of ``key : value`` pairs, in which:

            - each ``value`` corresponds to a symbol used somewhere in our polynomial,
            - the ``key`` is given by the name/label for that symbol.

            A 'symbol' in this case refers to either a ``sympy.core.symbol.Symbol``
            object or a ``sympy.tensor.indexed.Indexed`` object
            (for objects with indices).

            The symbols stored in this dict are:

            ============== ===== =======================================
            Symbol         Units Description
            ============== ===== =======================================
            ``X``          None  ``tan(psi)`` for wave angle ``psi``
            ``Omega[i]``   rad/s Particle gyrofrequencies
            ``omega_p[i]`` rad/s Particle plasma frequencies
            ``omega``      rad/s Wave frequency
            ``k``          1/m   Wave number
            ``n``          None  Cyclotron resonance
            ``v_par``      m/s   Parallel component of particle velocity
            ``gamma``      None  Lorentz factor
            ``psi``        rad   Wave normal angle
            ============== ===== =======================================
        """
        if self._resonant_poly_omega is None:
            self._resonant_poly_omega = self._generate_resonant_poly_in_omega()

        return self._resonant_poly_omega, self._syms

    def _generate_resonant_poly_in_omega(self):
        """
        Generate resonant cpdr as a polynomial in ``omega``.

        Returns
        -------
        symp.polys.polytools.Poly
            A polynomial in ``omega``.

        See Also
        --------
        as_resonant_poly_in_omega : For further details.
        """
        # To retrieve cpdr as a polynomial function in omega, we need to:
        # - Rewrite mu in terms of omega only (not k) by using the resonance condition
        # - Multiply by MULTIPLICATION_FACTOR to remove all traces of omega from the
        #   denominator of any coefficients.

        ### SYMBOL RETRIEVAL

        # CPDR variables (minus k, which gets subbed out)
        omega = self._syms["omega"]
        X = self._syms["X"]

        # Gyrofrequencies
        Omega_i = self._syms["Omega[i]"]
        Omega = Omega_i.base

        # Plasma frequencies
        omega_p_i = self._syms["omega_p[i]"]
        omega_p = omega_p_i.base

        # Grab the index associated with our Indexed object Omega_i
        # NOTE: This is the same as is used by omega_p_i
        idx = Omega_i.indices[0]

        # We're also going to need the following for the resonance condition
        n = self._syms["n"]
        v_par = self._syms["v_par"]
        psi = self._syms["psi"]
        gamma = self._syms["gamma"]

        ### PROCEDURE

        # Define this for convenient use with Sympy products / summations
        PS_RANGE = (idx, idx.lower, idx.upper)

        # To obtain a polynomial in `omega`, we need to remove `omega` from the
        # denominator of each term in the Stix parameters.
        # We do this by multiplying each Stix param by the lowest common multiple of
        # all the denominators used in the parameter.

        # For P this is easy: we just multiply by `omega**2`
        P = omega**2 - sym.summation(omega_p_i**2, PS_RANGE)

        # For S, R, and L we multiply by the following...
        #
        # NOTE: these correspond to the 'constant' (1) part of the parameter prior
        # to multiplication; we add on the 'summation' part of the parameter below.
        S = sym.product((omega + Omega_i) * (omega - Omega_i), PS_RANGE)
        R = omega * sym.product(omega + Omega_i, PS_RANGE)
        L = omega * sym.product(omega - Omega_i, PS_RANGE)

        # ...which results in a product nested within the summation part of the
        # parameter. The indices for the summation and the product both run over all
        # particles within the plasma, *except that* the index on the product skips the
        # current index being used in the summation. Sympy isn't designed to handle this
        # kind of complexity, so we need to implement this ourselves.
        #
        # NOTE: Sympy expressions are immutable so updates to S, S_i etc. in the below
        # do not actually modify variables 'in-place'. Hopefully this isn't costly.
        for j in range(idx.lower, idx.upper + 1):
            S_i = 1
            R_i = 1
            L_i = 1
            for i in range(idx.lower, idx.upper + 1):
                if i == j:
                    continue
                S_i *= (omega + Omega[i]) * (omega - Omega[i])
                R_i *= omega + Omega[i]
                L_i *= omega - Omega[i]
            S -= (omega_p[j] ** 2) * S_i
            R -= (omega_p[j] ** 2) * R_i
            L -= (omega_p[j] ** 2) * L_i

        # Ultimately, all terms in the cpdr need to be multiplied by a common factor.
        # That common factor is the lowest common multiple of all of the above,
        # multiplied further by `omega**4` to account for the `omega` in the denominator
        # of `mu`. That is:
        #
        # (omega ** 6) * sym.Product(
        #     (omega + Omega_i) * (omega - Omega_i), (idx, idx.lower, idx.upper)
        # )
        #
        # Each term in A, B, C needs to be adjusted to account for this, giving...

        A = (omega**2) * S * (X**2) + sym.product(
            (omega + Omega_i) * (omega - Omega_i), PS_RANGE
        ) * P
        B = (omega**2) * (R * L * (X**2) + P * S * (2 + (X**2)))
        C = (omega**2) * (P * R * L * (1 + (X**2)))

        # Substitute k for the resonance condition, as given by Eq 5 in Lyons 1974b.
        # Note that we are also using `k = k_par * cos(psi)` here, 'losing' the sign
        # of `k_par` in the process since `k` >= 0 by defn and `cos(psi)` >= 0 for
        # `psi` in [0, 90]. If we need to determine the sign of `k_par` again at any
        # point in the future, we can do so by (re)checking the resonance condition.
        k_res = (omega - n * Omega[0] / gamma) / (v_par * sym.cos(psi))
        ck = const.c.value * k_res

        # Return a polynomial in omega.
        # NOTE: This uses .as_poly which can be painfully slow for large expressions.
        # The hope is that the procedure above will result in an expression that is
        # almost already in polynomial form, allowing this Sympy func to perform well.

        return (A * ck**4 - B * ck**2 + C).as_poly(omega)<|MERGE_RESOLUTION|>--- conflicted
+++ resolved
@@ -38,29 +38,7 @@
         # cpdr x resonant condition as a polynomial in omega, generated on request.
         self._resonant_poly_omega = None
 
-<<<<<<< HEAD
-    def _generate_poly_in_k(self):
-        """
-        Generate baseline cpdr as a biquadratic polynomial in ``k``.
-
-        Returns
-        -------
-        symp.polys.polytools.Poly
-            A biquadratic polynomial in ``k``.
-
-        dict
-            A dict of ``key : value`` pairs containing symbol information for the
-            polynomial.
-
-        See Also
-        --------
-        as_poly_in_k : For further details.
-        """
-        ### SYMBOL DEFINITIONS
-
-=======
     def _generate_syms(self):  # numpydoc ignore=GL08
->>>>>>> 2f3f8314
         # Use this for indexing w.r.t. particle species
         i = sym.Idx("i", self._num_particles)
 
