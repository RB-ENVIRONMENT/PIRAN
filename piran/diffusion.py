--- conflicted
+++ resolved
@@ -6,15 +6,12 @@
 from scipy.special import erf, jv
 
 from piran.cpdr import Cpdr, ResonantRoot
-<<<<<<< HEAD
+from piran.normalisation import UNIT_NF
 from piran.validators import check_units
-=======
-from piran.normalisation import UNIT_NF
 
 UNIT_PSD = u.T**2 * u.s / u.rad
 UNIT_BKN = u.T**2 * u.m**3 / u.rad
 UNIT_DIFF = (u.kg * u.m / u.s) ** 2 / u.s
->>>>>>> 8e2474e0
 
 
 @check_units
